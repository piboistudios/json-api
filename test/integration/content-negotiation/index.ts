import chai = require("chai");
import AgentPromise from "../../app/agent";
import { VALID_ORG_RESOURCE_NO_ID } from "../fixtures/creation";
import { VALID_ORG_STATE_GOVT_PATCH } from "../fixtures/updates";

const { expect } = chai;

AgentPromise.then((Agent) => {
  describe("Content Negotiation", () => {
    // "Servers MUST respond with a 415 Unsupported Media Type status code if a
    //  request specifies the header Content-Type: application/vnd.api+json with
    //  any media type parameters."
    it("must reject parameterized content-type", (done) => {
      Agent.request("POST", "/organizations")
        .type("application/vnd.api+json;ext=blah")
        .send({ data: VALID_ORG_RESOURCE_NO_ID })
        .promise()
        .then(() => {
          done(new Error("Should not run!"));
        }, (err) => {
          expect(err.status).to.equal(415);
          expect(err.response.body.errors).to.be.an("array");
          expect(err.response.body.errors[0].code).to.equal("https://jsonapi.js.org/errors/invalid-media-type-parameter");
          done();
        }).catch(done);
    });

    // Spec ignored due to issues with Firefox automatically adding charset parameter
    // See: https://github.com/ethanresnick/json-api/issues/78
    it("must accept charset parameter", (done) => {
      Agent.request("POST", "/organizations")
        .type("application/vnd.api+json;charset=utf-8")
        .send({ data: VALID_ORG_RESOURCE_NO_ID })
        .promise()
        .then((res) => {
          expect(res.status).to.equal(201);
          done();
        }, done).catch(done);
    });

    // "Servers MUST send all JSON API data in response documents with the
    //  header Content-Type: application/vnd.api+json without any media type
    //  parameters."
    it("must prefer sending JSON API media type, if its acceptable", (done) => {
      Agent.request("POST", "/organizations")
        .accept("application/vnd.api+json, application/json")
        .send({ data: VALID_ORG_RESOURCE_NO_ID })
        .type("application/vnd.api+json")
        .promise()
        .then((res) => {
          expect(res.status).to.equal(201);
          expect(res.headers["content-type"]).to.equal("application/vnd.api+json");
          done();
        }, done).catch(done);
    });

    it("should use the json-api media type for errors if no json accepted, even if not acceptable", (done) => {
      Agent.request("GET", "/organizations/unknown-id")
        .accept("text/html")
        .promise()
        .then(() => {
          done(new Error("Should not run, since this request should be a 404"));
        }, (err) => {
          expect(err.response.headers["content-type"]).to.equal("application/vnd.api+json");
          done();
        }).catch(done);
    });

    it("must accept unparameterized json api content-type", (done) => {
      Agent.request("PATCH", "/organizations/54419d550a5069a2129ef254")
        .type("application/vnd.api+json")
        .send({"data": VALID_ORG_STATE_GOVT_PATCH})
        .promise()
        .then((res) => {
          expect(res.status).to.be.within(200, 204);
          expect(res.body.data).to.not.be.undefined;
          done();
        }, done).catch(done);
    });

    it("should by default 406 if the client can't accept json", (done) => {
      Agent.request("GET", "/organizations")
<<<<<<< HEAD
        .accept('text/html')
=======
        .accept("text/html")
>>>>>>> 28b2d491
        .promise()
        .then(res => {
          done(new Error("Should not run, since this request should be a 404"));
        }, (res) => {
          expect(res.status).to.equal(406);
          done();
        }).catch(done);
    });

    it("should delegate 406s to express if strategy so configured", (done) => {
      Agent.request("GET", "/organizations/no-id/406-delegation-test")
<<<<<<< HEAD
        .accept('text/html')
=======
        .accept("text/html")
>>>>>>> 28b2d491
        .promise()
        .then(res => {
          expect(res.text).to.equal("Hello from express");
          done();
        }, done).catch(done);
    });
<<<<<<< HEAD
=======

    it("should not set a content-type header on 204 responses", (done) => {
      return Agent.request("POST", "/organizations")
        .type("application/vnd.api+json")
        .send({"data": VALID_ORG_RESOURCE_NO_ID })
        .then((response) => {
          const orgId = response.body.data.id;
          return Agent.request("DELETE", `/organizations/${orgId}`).promise();
        })
        .then((res) => {
          expect(res.status).to.equal(204);
          expect(res.headers["content-type"]).to.be.undefined;
          done();
        })
        .catch(done);
    });
>>>>>>> 28b2d491
  });
});<|MERGE_RESOLUTION|>--- conflicted
+++ resolved
@@ -80,11 +80,7 @@
 
     it("should by default 406 if the client can't accept json", (done) => {
       Agent.request("GET", "/organizations")
-<<<<<<< HEAD
-        .accept('text/html')
-=======
         .accept("text/html")
->>>>>>> 28b2d491
         .promise()
         .then(res => {
           done(new Error("Should not run, since this request should be a 404"));
@@ -96,19 +92,13 @@
 
     it("should delegate 406s to express if strategy so configured", (done) => {
       Agent.request("GET", "/organizations/no-id/406-delegation-test")
-<<<<<<< HEAD
-        .accept('text/html')
-=======
         .accept("text/html")
->>>>>>> 28b2d491
         .promise()
         .then(res => {
           expect(res.text).to.equal("Hello from express");
           done();
         }, done).catch(done);
     });
-<<<<<<< HEAD
-=======
 
     it("should not set a content-type header on 204 responses", (done) => {
       return Agent.request("POST", "/organizations")
@@ -125,6 +115,5 @@
         })
         .catch(done);
     });
->>>>>>> 28b2d491
   });
 });