--- conflicted
+++ resolved
@@ -90,16 +90,6 @@
       return true;
     }
 
-<<<<<<< HEAD
-    ctx.set("Content-Type", responseObject.contentType);
-    ctx.status = responseObject.status || 200;
-
-    if(responseObject.headers.location) {
-      ctx.set("Location", responseObject.headers.location);
-    }
-
-    if(responseObject.body !== null) {
-=======
     ctx.status(responseObject.status || 200);
 
     Object.keys(otherHeaders).forEach(k => {
@@ -107,7 +97,6 @@
     });
 
     if(responseObject.body !== undefined) {
->>>>>>> 28b2d491
       ctx.body = new Buffer(responseObject.body);
     }
   }
