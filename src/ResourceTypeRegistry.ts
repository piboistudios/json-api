--- conflicted
+++ resolved
@@ -11,8 +11,6 @@
   BeforeRenderResourceTransformFn
 } from "./steps/make-transform-fn";
 import { AdapterInstance } from "./db-adapters/AdapterInterface";
-<<<<<<< HEAD
-=======
 import { UrlTemplate, fromRFC6570 } from "./types/UrlTemplate";
 import Resource from "./types/Resource";
 import ResourceIdentifier from "./types/ResourceIdentifier";
@@ -20,7 +18,6 @@
 import { IncomingMessage, ServerResponse } from "http";
 export { Resource, ResourceIdentifier, TransformFn, IncomingMessage, ServerResponse };
 const deprecate = depd("json-api");
->>>>>>> 28b2d491
 
 /**
  * Global defaults for all resource descriptions, to be merged into the
@@ -193,39 +190,6 @@
     }, {});
   }
 
-<<<<<<< HEAD
-  // Note: type signature's lying here; this could be undefined.
-  dbAdapter(type): AdapterInstance<any> {
-    return doGet(this, "dbAdapter", type);
-  }
-
-  beforeSave(type): ResourceTypeDescription['beforeSave'] | undefined {
-    return doGet(this, "beforeSave", type);
-  }
-
-  beforeRender(type): ResourceTypeDescription['beforeRender'] | undefined {
-    return doGet(this, "beforeRender", type);
-  }
-
-  behaviors(type) {
-    return doGet(this, "behaviors", type);
-  }
-
-  labelMappers(type): ResourceTypeDescription['labelMappers'] | undefined {
-    return doGet(this, "labelMappers", type);
-  }
-
-  defaultIncludes(type): ResourceTypeDescription['defaultIncludes'] | undefined {
-    return doGet(this, "defaultIncludes", type);
-  }
-
-  info(type): ResourceTypeDescription['info'] | undefined {
-    return doGet(this, "info", type);
-  }
-
-  parentType(type): ResourceTypeDescription['parentType'] | undefined {
-    return doGet(this, "parentType", type);
-=======
   dbAdapter(typeName: string) {
     const adapter = this.doGet("dbAdapter", typeName);
     if(typeof adapter === 'undefined') {
@@ -278,17 +242,8 @@
 
   parentTypeName(typeName: string) {
     return this.doGet("parentType", typeName);
->>>>>>> 28b2d491
-  }
-
-<<<<<<< HEAD
-function doGet(inst, attrName, type) {
-  return Maybe(inst[typesKey][type])
-    .bind(it => it.get(attrName))
-    .bind(it => it instanceof Immutable.Map || it instanceof Immutable.List ? it.toJS() : it)
-    .unwrap();
-};
-=======
+  }
+
   typeNames() {
     return Object.keys(this._types);
   }
@@ -404,5 +359,4 @@
       return typeof template === 'string' ? fromRFC6570(template) : template;
     });
   }
-}
->>>>>>> 28b2d491
+}